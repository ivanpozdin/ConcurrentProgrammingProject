package com.pseuco.cp25.simulation.rocket;

import com.pseuco.cp25.model.*;

import java.util.*;

public class GridManager {
    private final int STARTING_COMPONENT_ID = 0;

    private final Scenario scenario;
    private final Map<XY, Integer> cellToComponent = new HashMap<>();
    private final List<Set<XY>> components = new ArrayList<>();
    private final Set<Integer> emptyComponents;
    private final boolean hasObstacles;

    public GridManager(Scenario scenario) {
        this.scenario = scenario;
        this.hasObstacles = !scenario.getObstacles().isEmpty();

        int width = scenario.getGridSize().getX();
        int height = scenario.getGridSize().getY();

        // In case there are obstacles, we consider grid's graph and
        // Calculate its components
        if (hasObstacles) {
            // Initialize grid matrix without obstacles
            boolean[][] free = new boolean[width][height];
            for (int x = 0; x < width; x++) {
                for (int y = 0; y < height; y++) {
                    free[x][y] = true;
                }
            }

            // Mark all obstacles in out grid
            for (Rectangle rect : scenario.getObstacles()) {
                for (XY cell : rect) {
                    free[cell.getX()][cell.getY()] = false;
                }
            }

            // Compute grid's components
            boolean[][] visited = new boolean[width][height];
            int currentId = STARTING_COMPONENT_ID;
            for (int x = 0; x < width; x++) {
                for (int y = 0; y < height; y++) {
                    if (free[x][y] && !visited[x][y]) {
                        Set<XY> component = new HashSet<>();
                        gridBFS(new XY(x, y), free, visited, component, currentId);
                        components.add(component);
                        currentId++;
                    }
                }
            }
            // Find empty components
            emptyComponents = findEmptyComponentIds(scenario.getPopulation());
        } else {
            // Collections are left empty indicating there is only one component:
            // cellToComponent = empty
            // components = empty
            emptyComponents = new HashSet<>();
        }
    }

    /**
     * BFS pass over the grid starting from a given point that forms a component
     */
    private void gridBFS(XY start, boolean[][] free, boolean[][] visited, Set<XY> component, int componentId) {
        Deque<XY> queue = new ArrayDeque<>();
        queue.add(start);
        visited[start.getX()][start.getY()] = true;
        cellToComponent.put(start, componentId);

        while (!queue.isEmpty()) {
            XY curr = queue.poll();
            component.add(curr);
            for (Direction dir : Direction.values()) {
                if (dir == Direction.NONE) continue;

                XY neighbor = new XY(
                        dir.getVector().getX() + curr.getX(),
                        dir.getVector().getY() + curr.getY()
                );
                int nx = neighbor.getX();
                int ny = neighbor.getY();

                if (scenario.getGrid().contains(neighbor) && free[nx][ny] && !visited[nx][ny]) {
                    visited[nx][ny] = true;
                    cellToComponent.put(neighbor, componentId);
                    queue.add(neighbor);
                }
            }
        }
    }

    /**
     * Given a population calculates a set of empty components' IDs.
     * @return set of empty components' IDs
     */
    private Set<Integer> findEmptyComponentIds(List<PersonInfo> population) {
        boolean[] hasPerson = new boolean[components.size()];

        for (PersonInfo p : population) {
            int compId = getComponentId(p.getPosition());
            if (compId >= 0) {
                hasPerson[compId] = true;
            }
        }

        Set<Integer> emptyIds = new HashSet<>();
        for (int i = 0; i < hasPerson.length; i++) {
            if (!hasPerson[i]) {
                emptyIds.add(i);
            }
        }

        return emptyIds;
    }

    /**
     * An optimized version of the method with the same name from common.Utils class
     */
    public boolean mayPropagateFrom(
            final Scenario scenario,
            final Rectangle source,
            final Rectangle target) {
        if (!hasObstacles) {
            return true;
        }

        final Set<XY> region = new HashSet<>();
        final Set<XY> frontier = new HashSet<>();
        for (final XY targetCell : target) {
            if (!scenario.onObstacle(targetCell)) {
                frontier.add(targetCell);
            }
        }
        final int infectionRadius = scenario.getParameters().getInfectionRadius();
        while (!frontier.isEmpty()) {
            final XY cell = frontier.iterator().next();
            frontier.remove(cell);
            region.add(cell);
            // Process the neighbors of the current cell
            if (processNeighbors(scenario, cell, infectionRadius, frontier, region, source)) {
                return true;  // If any neighbor is part of the source, return true immediately
            }
        }

        // If no reachable source cells found, return false
        return false;
    }

    private boolean processNeighbors(
            Scenario scenario,
            XY cell,
            int infectionRadius,
            Set<XY> frontier,
            Set<XY> region,
            Rectangle source) {
        for (int deltaX = -infectionRadius; deltaX <= infectionRadius; deltaX++) {
            for (int deltaY = -infectionRadius; deltaY <= infectionRadius; deltaY++) {
                if (Math.abs(deltaX) + Math.abs(deltaY) <= infectionRadius
                        || (Math.abs(deltaX) <= 1 && Math.abs(deltaY) <= 1)) {
                    final XY neighbor = cell.add(deltaX, deltaY);
                    if (!region.contains(neighbor)
                            && scenario.getGrid().contains(neighbor)
                            && !scenario.onObstacle(neighbor)
                            // Additionally check if neighbour ends up in an empty component
                            && !emptyComponents.contains(getComponentId(neighbor))) {
                        // Return immediately if rectangles have connected
                        if (source.contains(neighbor)) {
                            return true;
                        }
                        frontier.add(neighbor);
                    }
                }
            }
        }
        return false;
    }

    /**
     * Returns component ID that the provided cell is contained in.
<<<<<<< HEAD
     * If a cell (e.g. obstacle) does not belong to a component returns -1.
=======
     * If a cell does not belong to a component, returns -1.
>>>>>>> 13c2ad3e
     * @return component ID or -1 on no component ownership
     */
    private int getComponentId(XY cell) {
        if (cellToComponent.isEmpty()) {
            return STARTING_COMPONENT_ID;
        } else {
            return cellToComponent.getOrDefault(cell, -1);
        }
    }
}<|MERGE_RESOLUTION|>--- conflicted
+++ resolved
@@ -180,11 +180,7 @@
 
     /**
      * Returns component ID that the provided cell is contained in.
-<<<<<<< HEAD
-     * If a cell (e.g. obstacle) does not belong to a component returns -1.
-=======
-     * If a cell does not belong to a component, returns -1.
->>>>>>> 13c2ad3e
+     * If a cell (e.g. obstacle) does not belong to a component, returns -1.
      * @return component ID or -1 on no component ownership
      */
     private int getComponentId(XY cell) {
